# -*- coding: utf-8 -*-

from __future__ import division, print_function

"""
Script to train an RTE LSTM.
"""

import sys
import argparse
import tensorflow as tf

import ioutils
import utils
from classifiers import LSTMClassifier, MultiFeedForwardClassifier,\
    DecomposableNLIModel


if __name__ == '__main__':
    parser = argparse.ArgumentParser(description=__doc__)
    parser.add_argument('embeddings',
                        help='Text or numpy file with word embeddings')
    parser.add_argument('train', help='JSONL or TSV file with training corpus')
    parser.add_argument('validation',
                        help='JSONL or TSV file with validation corpus')
    parser.add_argument('save', help='Directory to save the model files')
    parser.add_argument('model', help='Type of architecture',
                        choices=['lstm', 'mlp'])
    parser.add_argument('--vocab', help='Vocabulary file (only needed if numpy'
                                        'embedding file is given)')
    parser.add_argument('-e', dest='num_epochs', default=10, type=int,
                        help='Number of epochs')
    parser.add_argument('-b', dest='batch_size', default=32, help='Batch size',
                        type=int)
    parser.add_argument('-u', dest='num_units', help='Number of hidden units',
                        default=100, type=int)
    parser.add_argument('--no-proj', help='Do not project input embeddings to '
                                          'the same dimensionality used by '
                                          'internal networks',
                        action='store_false', dest='no_project')
    parser.add_argument('-d', dest='dropout', help='Dropout keep probability',
                        default=1.0, type=float)
    parser.add_argument('-c', dest='clip_norm', help='Norm to clip training '
                                                     'gradients',
                        default=None, type=float)
    parser.add_argument('-r', help='Learning rate', type=float, default=0.001,
                        dest='rate')
<<<<<<< HEAD
=======
    parser.add_argument('-w', help='Numpy archive with pretrained weights '
                                   'and biases for the LSTM', dest='weights')
>>>>>>> 2338cdcc
    parser.add_argument('--lang', choices=['en', 'pt'], default='en',
                        help='Language (default en; only affects tokenizer)')
    parser.add_argument('--lower', help='Lowercase the corpus (use it if the '
                                        'embedding model is lowercased)',
                        action='store_true')
    parser.add_argument('--use-intra', help='Use intra-sentence attention',
                        action='store_true', dest='use_intra')
    parser.add_argument('--l2', help='L2 normalization constant', type=float,
                        default=0.0)
    parser.add_argument('--report', help='Number of batches between '
                                         'performance reports',
                        default=100, type=int)
    parser.add_argument('-v', help='Verbose', action='store_true',
                        dest='verbose')
    parser.add_argument('--optim', help='Optimizer algorithm',
                        default='adagrad',
                        choices=['adagrad', 'adadelta', 'adam'])

    args = parser.parse_args()

    utils.config_logger(args.verbose)
    logger = utils.get_logger('train')
    logger.debug('Training with following options: %s' % ' '.join(sys.argv))
    train_pairs = ioutils.read_corpus(args.train, args.lower, args.lang)
    valid_pairs = ioutils.read_corpus(args.validation, args.lower, args.lang)

    # whether to generate embeddings for unknown, padding, null
    word_dict, embeddings = ioutils.load_embeddings(args.embeddings, args.vocab,
                                                    True, normalize=True)

    logger.info('Converting words to indices')
    # find out which labels are there in the data
    # (more flexible to different datasets)
    label_dict = utils.create_label_dict(train_pairs)
    train_data = utils.create_dataset(train_pairs, word_dict, label_dict)
    valid_data = utils.create_dataset(valid_pairs, word_dict, label_dict)

    ioutils.write_params(args.save, lowercase=args.lower, language=args.lang,
                         model=args.model)
    ioutils.write_label_dict(label_dict, args.save)
    ioutils.write_extra_embeddings(embeddings, args.save)

    msg = '{} sentences have shape {} (firsts) and {} (seconds)'
    logger.debug(msg.format('Training',
                            train_data.sentences1.shape,
                            train_data.sentences2.shape))
    logger.debug(msg.format('Validation',
                            valid_data.sentences1.shape,
                            valid_data.sentences2.shape))

    sess = tf.InteractiveSession()
    logger.info('Creating model')
    vocab_size = embeddings.shape[0]
    embedding_size = embeddings.shape[1]

    if args.model == 'mlp':
        model = MultiFeedForwardClassifier(args.num_units, 3, vocab_size,
                                           embedding_size,
                                           use_intra_attention=args.use_intra,
                                           training=True,
                                           project_input=args.no_project,
                                           optimizer=args.optim)
    else:
        model = LSTMClassifier(args.num_units, 3, vocab_size,
                               embedding_size, training=True,
<<<<<<< HEAD
                               project_input=args.no_project)

    model.initialize(sess, embeddings)
=======
                               project_input=args.no_project,
                               optimizer=args.optim)
        model.initialize(sess, embeddings)

    # this assertion is just for type hinting for the IDE
    assert isinstance(model, DecomposableNLIModel)
>>>>>>> 2338cdcc

    total_params = utils.count_parameters()
    logger.debug('Total parameters: %d' % total_params)

    logger.info('Starting training')
    model.train(sess, train_data, valid_data, args.save, args.rate,
                args.num_epochs, args.batch_size, args.dropout, args.l2,
                args.clip_norm, args.report)<|MERGE_RESOLUTION|>--- conflicted
+++ resolved
@@ -45,11 +45,6 @@
                         default=None, type=float)
     parser.add_argument('-r', help='Learning rate', type=float, default=0.001,
                         dest='rate')
-<<<<<<< HEAD
-=======
-    parser.add_argument('-w', help='Numpy archive with pretrained weights '
-                                   'and biases for the LSTM', dest='weights')
->>>>>>> 2338cdcc
     parser.add_argument('--lang', choices=['en', 'pt'], default='en',
                         help='Language (default en; only affects tokenizer)')
     parser.add_argument('--lower', help='Lowercase the corpus (use it if the '
@@ -115,18 +110,13 @@
     else:
         model = LSTMClassifier(args.num_units, 3, vocab_size,
                                embedding_size, training=True,
-<<<<<<< HEAD
-                               project_input=args.no_project)
+                               project_input=args.no_project,
+                               optimizer=args.optim)
 
     model.initialize(sess, embeddings)
-=======
-                               project_input=args.no_project,
-                               optimizer=args.optim)
-        model.initialize(sess, embeddings)
 
     # this assertion is just for type hinting for the IDE
     assert isinstance(model, DecomposableNLIModel)
->>>>>>> 2338cdcc
 
     total_params = utils.count_parameters()
     logger.debug('Total parameters: %d' % total_params)
