# -*- coding: utf-8 -*-

from __future__ import print_function, division

<<<<<<< HEAD
import logging

import numpy as np
import tensorflow as tf

import utils
from decomposable import DecomposableNLIModel, attention_softmax3d,\
    get_weights_and_biases
=======
import tensorflow as tf

from decomposable import DecomposableNLIModel, attention_softmax3d
>>>>>>> 2338cdcc


class MultiFeedForwardClassifier(DecomposableNLIModel):
    """
    Implementation of the multi feed forward network model described in
    the paper "A Decomposable Attention Model for Natural Language
    Inference" by Parikh et al., 2016.

    It applies feedforward MLPs to combinations of parts of the two sentences,
    without any recurrent structure.
    """
    def __init__(self, num_units, num_classes, vocab_size, embedding_size,
                 training=True, project_input=True, optimizer='adagrad',
                 use_intra_attention=False, distance_biases=10):
        """
        Create the model based on MLP networks.

        :param num_units: size of the networks
        :param num_classes: number of classes in the problem
        :param vocab_size: size of the vocabulary
        :param embedding_size: size of each word embedding
        :param use_intra_attention: whether to use intra-attention model
        :param training: whether to create training tensors (optimizer)
        :param project_input: whether to project input embeddings to a
            different dimensionality
        :param distance_biases: number of different distances with biases used
            in the intra-attention model
        """
        self.use_intra = use_intra_attention
        self.distance_biases = distance_biases

        super(MultiFeedForwardClassifier, self).\
            __init__(num_units, num_classes, vocab_size, embedding_size,
                     training, project_input, optimizer)

    def _transformation_input(self, inputs, reuse_weights=False):
        """
        Apply any transformations to the input embeddings

        :param inputs: a tensor with shape (batch, time_steps, embeddings)
        :return: a tensor of the same shape of the input
        """
        transformed = super(MultiFeedForwardClassifier, self).\
            _transformation_input(inputs, reuse_weights)

        if self.use_intra:
            # here, repr's have shape (batch , time_steps, 2*num_units)
            transformed = self.compute_intra_attention(transformed,
                                                       reuse_weights)
            self.representation_size *= 2

        return transformed

    def _get_params_to_save(self):
        params = super(MultiFeedForwardClassifier, self)._get_params_to_save()
        params['use_intra'] = self.use_intra
        params['distance_biases'] = self.distance_biases
        return params

    @classmethod
    def _init_from_load(cls, params, training):
        return cls(params['num_units'], params['num_classes'],
                   params['vocab_size'], params['embedding_size'],
                   project_input=params['project_input'], training=training,
                   use_intra_attention=params['use_intra'],
                   distance_biases=params['distance_biases'])

    def _get_distance_biases(self, time_steps, reuse_weights=False):
        """
        Return a 2-d tensor with the values of the distance biases to be applied
        on the intra-attention matrix of size sentence_size

        :param time_steps: tensor scalar
        :return: 2-d tensor (time_steps, time_steps)
        """
        with tf.variable_scope('distance-bias', reuse=reuse_weights):
            # this is d_{i-j}
            distance_bias = tf.get_variable('dist_bias', [self.distance_biases],
                                            initializer=tf.zeros_initializer)

            # messy tensor manipulation for indexing the biases
            r = tf.range(0, time_steps)
            r_matrix = tf.tile(tf.reshape(r, [1, -1]), tf.pack([time_steps, 1]))
            raw_inds = r_matrix - tf.reshape(r, [-1, 1])
            clipped_inds = tf.clip_by_value(raw_inds, 0,
                                            self.distance_biases - 1)
            values = tf.nn.embedding_lookup(distance_bias, clipped_inds)

        return values

    def compute_intra_attention(self, sentence, reuse_weights=False):
        """
        Compute the intra attention of a sentence. It returns a concatenation
        of the original sentence with its attended output.

        :param sentence: tensor in shape (batch, time_steps, num_units)
        :return: a tensor in shape (batch, time_steps, 2*num_units)
        """
        time_steps = tf.shape(sentence)[1]
        with tf.variable_scope('intra-attention') as scope:
            # this is F_intra in the paper
            # f_intra1 is (batch, time_steps, num_units) and
            # f_intra1_t is (batch, num_units, time_steps)
            f_intra = self._apply_feedforward(sentence, self.num_units,
                                              scope,
                                              reuse_weights=reuse_weights)
            f_intra_t = tf.transpose(f_intra, [0, 2, 1])

            # these are f_ij
            # raw_attentions is (batch, time_steps, time_steps)
            raw_attentions = tf.batch_matmul(f_intra, f_intra_t)

            # bias has shape (time_steps, time_steps)
            with tf.device('/cpu:0'):
                bias = self._get_distance_biases(time_steps,
                                                 reuse_weights=reuse_weights)

            # bias is broadcast along batches
            raw_attentions += bias
            attentions = attention_softmax3d(raw_attentions)
            attended = tf.batch_matmul(attentions, sentence)

        return tf.concat(2, [sentence, attended])

    def _transformation_attend(self, sentence, num_units, length,
                               reuse_weights=False):
        """
        Apply the transformation on each sentence before attending over each
        other. In the original model, it is a two layer feed forward network.

        :param sentence: a tensor with shape (batch, time_steps, num_units)
        :param num_units: a python int indicating the third dimension of
            sentence
        :param length: real length of the sentence. Not used in this class.
        :param reuse_weights: whether to reuse weights inside this scope
        :return: a tensor with shape (batch, time_steps, num_units)
        """
        return self._apply_feedforward(sentence, num_units, self.attend_scope,
                                       reuse_weights)

    def _transformation_compare(self, sentence, num_units, length,
                                reuse_weights=False):
        """
        Apply the transformation on each attended token before comparing.
        In the original model, it is a two layer feed forward network.

        :param sentence: a tensor with shape (batch, time_steps, num_units)
        :param num_units: a python int indicating the third dimension of
            sentence
        :param length: real length of the sentence. Not used in this class.
        :param reuse_weights: whether to reuse weights inside this scope
        :return: a tensor with shape (batch, time_steps, num_units)
        """
        return self._apply_feedforward(sentence, num_units, self.compare_scope,
<<<<<<< HEAD
                                       reuse_weights)

    def evaluate(self, session, dataset, return_answers, batch_size=5000):
        """
        Run the model on the given dataset

        :param session: tensorflow session
        :param dataset: the dataset object
        :type dataset: utils.RTEDataset
        :param return_answers: if True, also return the answers
        :param batch_size: how many items to run at a time. Relevant if you're
            evaluating the train set performance
        :return: if not return_answers, a tuple (loss, accuracy)
            or else (loss, accuracy, answers)
        """
        if return_answers:
            ops = [self.loss, self.accuracy, self.answer]
        else:
            ops = [self.loss, self.accuracy]

        i = 0
        j = batch_size
        # store accuracies and losses weighted by the number of items in the
        # batch to take the correct average in the end
        weighted_accuracies = []
        weighted_losses = []
        answers = []
        while i <= dataset.num_items:
            subset = dataset.get_batch(i, j)

            last = i + subset.num_items
            logging.debug('Evaluating items between %d and %d' % (i, last))
            i = j
            j += batch_size

            feeds = self._create_batch_feed(subset, 0, 1, 0, 0)
            results = session.run(ops, feeds)
            weighted_losses.append(results[0] * subset.num_items)
            weighted_accuracies.append(results[1] * subset.num_items)
            if return_answers:
                answers.append(results[2])

        avg_accuracy = np.sum(weighted_accuracies) / dataset.num_items
        avg_loss = np.sum(weighted_losses) / dataset.num_items
        ret = [avg_loss, avg_accuracy]
        if return_answers:
            all_answers = np.concatenate(answers)
            ret.append(all_answers)

        return ret
=======
                                       reuse_weights)
>>>>>>> 2338cdcc
<|MERGE_RESOLUTION|>--- conflicted
+++ resolved
@@ -2,20 +2,9 @@
 
 from __future__ import print_function, division
 
-<<<<<<< HEAD
-import logging
-
-import numpy as np
-import tensorflow as tf
-
-import utils
-from decomposable import DecomposableNLIModel, attention_softmax3d,\
-    get_weights_and_biases
-=======
 import tensorflow as tf
 
 from decomposable import DecomposableNLIModel, attention_softmax3d
->>>>>>> 2338cdcc
 
 
 class MultiFeedForwardClassifier(DecomposableNLIModel):
@@ -170,57 +159,4 @@
         :return: a tensor with shape (batch, time_steps, num_units)
         """
         return self._apply_feedforward(sentence, num_units, self.compare_scope,
-<<<<<<< HEAD
-                                       reuse_weights)
-
-    def evaluate(self, session, dataset, return_answers, batch_size=5000):
-        """
-        Run the model on the given dataset
-
-        :param session: tensorflow session
-        :param dataset: the dataset object
-        :type dataset: utils.RTEDataset
-        :param return_answers: if True, also return the answers
-        :param batch_size: how many items to run at a time. Relevant if you're
-            evaluating the train set performance
-        :return: if not return_answers, a tuple (loss, accuracy)
-            or else (loss, accuracy, answers)
-        """
-        if return_answers:
-            ops = [self.loss, self.accuracy, self.answer]
-        else:
-            ops = [self.loss, self.accuracy]
-
-        i = 0
-        j = batch_size
-        # store accuracies and losses weighted by the number of items in the
-        # batch to take the correct average in the end
-        weighted_accuracies = []
-        weighted_losses = []
-        answers = []
-        while i <= dataset.num_items:
-            subset = dataset.get_batch(i, j)
-
-            last = i + subset.num_items
-            logging.debug('Evaluating items between %d and %d' % (i, last))
-            i = j
-            j += batch_size
-
-            feeds = self._create_batch_feed(subset, 0, 1, 0, 0)
-            results = session.run(ops, feeds)
-            weighted_losses.append(results[0] * subset.num_items)
-            weighted_accuracies.append(results[1] * subset.num_items)
-            if return_answers:
-                answers.append(results[2])
-
-        avg_accuracy = np.sum(weighted_accuracies) / dataset.num_items
-        avg_loss = np.sum(weighted_losses) / dataset.num_items
-        ret = [avg_loss, avg_accuracy]
-        if return_answers:
-            all_answers = np.concatenate(answers)
-            ret.append(all_answers)
-
-        return ret
-=======
-                                       reuse_weights)
->>>>>>> 2338cdcc
+                                       reuse_weights)