--- conflicted
+++ resolved
@@ -4,30 +4,9 @@
 
 import tensorflow as tf
 
-<<<<<<< HEAD
-from decomposable import DecomposableNLIModel
-
-
-=======
 from decomposable import DecomposableNLIModel, mask_3d
 
 
-def _initialize_rnn(weights, bias):
-    """
-    Initialize the weights and bias of the projection RNN (used in the
-    attend phase) with preset values.
-
-    :param weights: 2d numpy array
-    :param bias: 1d numpy array
-    """
-    # this implementation is hacky and I'd like to replace it with
-    # something better. but right now I have no idea how.
-    with tf.variable_scope('inter-attention'):
-        _ = tf.get_variable('LSTMCell/W_0', initializer=tf.constant(weights))
-        _ = tf.get_variable('LSTMCell/B', initializer=tf.constant(bias))
-
-
->>>>>>> 2338cdcc
 class LSTMClassifier(DecomposableNLIModel):
     """
     Improvements over the multi feed forward classifier. This is mostly
@@ -35,26 +14,13 @@
     Natural Language Inference", by Chen et al. (2016), using LSTMs
     instead of MLP networks.
     """
-<<<<<<< HEAD
     def __init__(self, *args, **kwars):
-=======
-    def __init__(self, weights, bias, *args, **kwars):
         """
-        Initialize the LSTM, possibly with pretrained weights
-        :param weights: LSTM weights to initialize the inter-attention
-            module. It can be None.
-        :param bias: LSTM biases to initialize the inter-attention
-            module. It can be None
+        Initialize the LSTM.
+
         :param args: args passed to DecomposableNLIModel
         :param kwars: kwargs passed to DecomposableNLIModel
         """
-        if weights is not None and bias is not None:
-            _initialize_rnn(weights, bias)
-            self.pre_initialized = True
-        else:
-            self.pre_initialized = False
-
->>>>>>> 2338cdcc
         super(LSTMClassifier, self).__init__(*args, **kwars)
 
     def _create_aggregate_input(self, v1, v2):
@@ -104,23 +70,15 @@
             'Expected sentences with dimension %d, got %d instead:' % \
             (expected_num, num_units)
 
-<<<<<<< HEAD
-        return self._apply_lstm(sentence, length, self.attend_scope,
-=======
         after_dropout = tf.nn.dropout(sentence, self.dropout_keep)
-
-        if self.pre_initialized:
-            reuse_weights = True
         return self._apply_lstm(after_dropout, length, self.attend_scope,
->>>>>>> 2338cdcc
                                 reuse_weights)
 
     @classmethod
     def _init_from_load(cls, params, training):
-        return cls(None, None, params['num_units'],
-                   params['num_classes'], params['vocab_size'],
-                   params['embedding_size'], training=training,
-                   project_input=params['project_input'])
+        return cls(params['num_units'], params['num_classes'],
+                   params['vocab_size'], params['embedding_size'],
+                   training=training, project_input=params['project_input'])
 
     def _transformation_compare(self, sentence, num_units, length,
                                 reuse_weights=False):
