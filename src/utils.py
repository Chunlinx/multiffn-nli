--- conflicted
+++ resolved
@@ -15,11 +15,8 @@
 from collections import Counter
 from nltk.tokenize.regexp import RegexpTokenizer
 
-<<<<<<< HEAD
-=======
 import classifiers
 
->>>>>>> 2338cdcc
 tokenizer = nltk.tokenize.TreebankWordTokenizer()
 UNKNOWN = '**UNK**'
 PADDING = '**PAD**'
@@ -221,10 +218,10 @@
     :param params: saved parameter dictionary
     :return: a subclass of classifiers.DecomposableNLIModel
     """
-    if params.get('model') == 'mlp':
+    if params.get('model') == 'lstm':
+        model_class = classifiers.LSTMClassifier
+    else:
         model_class = classifiers.MultiFeedForwardClassifier
-    else:
-        model_class = classifiers.LSTMClassifier
 
     assert issubclass(model_class, classifiers.DecomposableNLIModel)
     return model_class
